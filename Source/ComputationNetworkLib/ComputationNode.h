//
// Copyright (c) Microsoft. All rights reserved.
// Licensed under the MIT license. See LICENSE.md file in the project root for full license information.
//
#pragma once

#include "Basics.h"
#include "Matrix.h"
#include "TensorView.h"
#include "ScriptableObjects.h"
#include "Sequences.h"
#include "TensorShape.h"
#include "MatrixPool.h"

#include <unordered_set>
#include <map>
#include <string>
#include <vector>
#include <stdexcept>
#include <list>
#include <memory>
#include <algorithm>
#include <assert.h>
#include <atomic>

#define DEFAULT_HIDDEN_ACTIVATION 0.1

#pragma warning(disable : 4267) // conversion from size_t to int or other types

// version number to control how to read and write
#define CNTK_MODEL_VERSION_1 1
#define CNTK_MODEL_VERSION_2 2
#define CNTK_MODEL_VERSION_3 3
#define CURRENT_CNTK_MODEL_VERSION CNTK_MODEL_VERSION_3

extern bool g_shareNodeValueMatrices;

#ifndef UNREFERENCED_PARAMETER // TODO: unify with UNUSED()
#define UNREFERENCED_PARAMETER(P) (P)
#endif

// helper mode for debugging
// If TRACK_GAP_NANS is defined then initialize layout gaps to NaN and do NaN checks. Also do detailed logging of node computations.
// #define TRACK_GAP_NANS

namespace Microsoft { namespace MSR { namespace CNTK {

enum CopyNodeFlags // flags to be passed to the CopyTo() function
{
    copyNodeNull = 0,                 // invalid value
    copyNodeValue = 1,                // copy everything but the children links
    copyNodeChildren = 2,             // only copy over children links
    copyNodeAll = 3,                  // copy everything
    copyNodeChildrenCrossNetwork = 4, // allow a cross network child copy
};

#pragma region base computation class

// =======================================================================
// IComputationNode -- set of methods that are to be implemented (or optionally overridable) by node implementations.
// =======================================================================

class ComputationNodeBase;
struct /*interface*/ IComputationNode
{
    typedef shared_ptr<ComputationNodeBase> ComputationNodeBasePtr;

    // --- these must be implemented by each node

    virtual ComputationNodeBase* NewThis(DEVICEID_TYPE deviceId, const wstring& name) = 0;
    // TODO: OperationName calls static TypeName which does not match the actual type names in that the 'Node' is missing.
    virtual const std::wstring OperationName() const = 0;
#define OperationNameOf(T) (T<float>::TypeName()) // convenience macro

    virtual void UpdateFunctionMBSize() = 0; // recalculate our column dimensions from MBLayout. Override to update temps.

    virtual void BeginForwardProp() = 0;             // called beforefirst iteration step of ForwardProp()
    virtual void ForwardProp(const FrameRange&) = 0; // forward prop for one minibatch
    virtual void EndForwardProp() = 0;               // called after last iteration step of ForwardProp()

    virtual void BeginBackprop() = 0;                                        // called before first iteration step of ComputeGradient()
    virtual void BackpropTo(const size_t inputIndex, const FrameRange&) = 0; // backprop gradient into one of the inputs
    virtual void EndBackprop() = 0;                                          // called after last iteration step of ComputeGradient()

    // --- this is meant to be overridden by ControlFlowNodes

    virtual void Backprop(const FrameRange& fr, bool childrenInThisLoop, bool childrenInOuterLoop) = 0;

    // --- optional overrides that add functionality

    // Any override must call Base version as well.
    // Default implementations are in ComputationNodeBase or ComputationNode<ElemType>.

    virtual void Validate(bool isFinalValidationPass) = 0; // main base validation function
    virtual void Save(File& fstream) const = 0;
    virtual void Load(File& /*fstream*/, size_t /*modelVersion*/) = 0;
    virtual void CopyTo(ComputationNodeBasePtr node, const std::wstring& newName, const CopyNodeFlags flags) const = 0;

    virtual void RequestMatricesBeforeForwardProp(MatrixPool& matrixPool) = 0; // request matrices needed to do node function value evaluation
    virtual void ReleaseMatricesAfterForwardProp(MatrixPool& matrixPool) = 0;  // release temp matrices that are only used by forward computation. Don't release matrices that need to be used in the gradient computation
    virtual void AllocateGradientMatricesForInputs(MatrixPool& matrixPool) = 0;
    virtual void RequestMatricesBeforeBackprop(MatrixPool& matrixPool) = 0; // request matrices that are needed for gradient computation
    virtual void ReleaseMatricesAfterBackprop(MatrixPool& matrixPool) = 0;  // release gradient and temp matrices that no longer needed after all the children's gradients are computed.

    // --- optional overrides that describe a feature or property of the node

    virtual bool RequiresPreCompute() const = 0; // return true if the node's value should be computed before the normal training. e.g., mean and invStd of input features.

    // --- optional overrides for more informative logging

    virtual void PrintSelfBeforeValidation() const = 0; // called in validation loop right before Validate()
    virtual void DumpNodeInfo(const bool /*printValues*/, const bool /*printMetadata*/, File& fstream) const = 0;

protected:
    virtual ~IComputationNode()
    {
    }
};

// =======================================================================
//  Interface for stateful node (e.g., DelayNodeBase) and definition of state
//  This interface allows to Export and Import state from elsewhere, e.g. for sub-minibatching.
// =======================================================================

class INodeState : public std::enable_shared_from_this<INodeState> { public: virtual ~INodeState() { } };

struct /*interface*/ IStatefulNode
{
    typedef std::shared_ptr<INodeState> NodeStatePtr;
    virtual NodeStatePtr ExportState() = 0;
    virtual void ImportState(const NodeStatePtr& state) = 0;
};
typedef IStatefulNode::NodeStatePtr NodeStatePtr;

// =======================================================================
// ComputationNetworkOwnedNodeState -- class to collect ComputationNode members that are really owned by ComputationNetwork
// These members are only to be set, changed, and read by ComputationNetwork code.
// =======================================================================

class ComputationNetwork;
struct ComputationNetworkOwnedNodeState
{
    friend class ComputationNetwork;

    ComputationNetworkOwnedNodeState()
        : m_needsGradient(false), m_valueSharable(true)
    {
        PurgeStateForFormingRecurrentLoops();
        m_isPartOfLoop = false;
    }

    void CopyTo(ComputationNetworkOwnedNodeState& other) const
    {
        // TODO: is that really all we copy? (this is a result of refactoring, so it seems yes indeed). Should we at least ClearCache()?
        other.m_isPartOfLoop = m_isPartOfLoop;
        other.m_needsGradient = m_needsGradient;
    }

    bool IsPartOfLoop() const { return m_isPartOfLoop; }

    virtual void MarkValueNonSharable() { m_valueSharable = false; }
    virtual void MarkValueSharable() { m_valueSharable = true; }
    bool IsValueSharable() const { return m_valueSharable; }

protected:                // TODO: should be fully encapsulated here

    bool m_needsGradient; // true if this node or any children need a gradient to be computed (for own consumption or propagation to somewhere in the child tree)

    bool m_valueSharable; // a flag is needed for memory share.
                          // If it is false (e.g., learnableParameters/InputValue and those nodes are solely induced by learnableParameters),
                          // it will never be released to memory pool
private:

    bool m_isPartOfLoop; // true if this loop is part of a recurrent loop

protected:

    // owned by FormRecurrentLoops() and stuff it calls, only used from inside there (FormRecurrentLoops() calls PurgeStateForFormingRecurrentLoops() at its end to make that super-clear)
    void PurgeStateForFormingRecurrentLoops()
    {
        m_loopId = -1;
        m_visitedOrder = -1;
        m_indexInLoop = 0;
        m_visited = false;
        m_index = -1;
        m_minIndex = -1;
        m_inStack = false;
    }

    int m_loopId;       // index into m_allSEQNodes array, for use by reordering operation only
    int m_visitedOrder; // remembers order in which nodes were visited by EnumerateNodes(), but gets updated
    bool m_visited;     // note: also used by ValidateSubNetwork()
    int m_indexInLoop;
    // only used inside DetermineSCCs():
    int m_index;    // index denoting order in which nodes were visited in DetermineSCCs()
    int m_minIndex; // min of m_index over all nodes within a single loop
    bool m_inStack;
};

// =======================================================================
// TimeStamp -- helper class to manage a "time stamp" (unique value) of a computation result to avoid recomputation
// =======================================================================

class TimeStamp
{
public:
    TimeStamp()
    {
        ResetEvalTimeStamp();
    }
    void CopyTo(TimeStamp& other) const
    {
        other.m_evalTimeStamp = m_evalTimeStamp;
    }
    void ResetEvalTimeStamp()
    {
        m_evalTimeStamp = s_timeStampCounter;
    }
    int64_t GetEvalTimeStamp() const
    {
        return m_evalTimeStamp;
    }

    // create a new unique time stamp
    void BumpEvalTimeStamp()
    {
        m_evalTimeStamp = CreateUniqId();
    }

    bool IsOlderThan(const TimeStamp& other) const
    {
        // the difference is taken to take into account numeric overflow (which really should never happen for a 64-bit integer... but hey, it's free!)
        return GetEvalTimeStamp() - other.GetEvalTimeStamp() < 0;
    }

    int64_t CreateUniqId() const
    {
        return atomic_fetch_add(&s_timeStampCounter, (unsigned long long int) 1);
    }

private:
    static atomic_ullong s_timeStampCounter;
    int64_t m_evalTimeStamp; // this is used to reduce unnecessary recomputation when a different node in the model is reevaluated
};

// =======================================================================
// ComputationNodeBase -- abstract base class for all computation nodes
// =======================================================================

class ComputationNodeBase : public IComputationNode,
                            public /*protected*/ ComputationNetworkOwnedNodeState, // TODO: figure the 'protected' business out, somehow the 'friend' thing does not work
                            public TimeStamp,                                      // for time-stamp management
                            public ScriptableObjects::ComputationNodeObject,
                            public ScriptableObjects::WithTag,
                            public ScriptableObjects::HasName,
                            public ScriptableObjects::HasToString,
                            public std::enable_shared_from_this<ComputationNodeBase>
{
    // note: enable_shared_from_this<> allows to create a shared_ptr from a raw pointer to this that is correctly aware of all other shared_ptrs (same ref count)
public:
    typedef shared_ptr<ComputationNodeBase> ComputationNodeBasePtr;

    // -----------------------------------------------------------------------
    // constructors, copying, (de-)serialization
    // -----------------------------------------------------------------------

    ComputationNodeBase(DEVICEID_TYPE deviceId, const wstring& name)
        : m_deviceId(deviceId), m_outputNeededDuringBackprop(true), m_learningRateMultiplier(0), m_gradientInitialized(false), m_nodeName(name == L"" ? CreateUniqNodeName() : name)
    {
    }
    virtual ~ComputationNodeBase()
    {
    }

    virtual void CopyTo(ComputationNodeBasePtr node, const std::wstring& newName, const CopyNodeFlags flags) const
    {
        if (OperationName() != node->OperationName())
            RuntimeError("Cannot copy from one node type to another node type");
        if (flags & CopyNodeFlags::copyNodeChildren)
        {
            node->m_inputs = m_inputs;
        }
        if (flags & CopyNodeFlags::copyNodeValue)
        {
            node->m_deviceId = m_deviceId;
            node->m_learningRateMultiplier = m_learningRateMultiplier;
            node->m_nodeName = newName;

            node->m_sampleLayout = m_sampleLayout;

            ComputationNetworkOwnedNodeState::CopyTo(*node);
            TimeStamp::CopyTo(*node);
        }
    }

    virtual ComputationNodeBasePtr Duplicate(const std::wstring& newName, const CopyNodeFlags flags) = 0;   // (called on here implemented by ComputationNode<ElemType>

    virtual void Load(File& /*fstream*/, size_t /*modelVersion*/)
    {
        // it is assumed that OperationName and NodeName have already been consumed--some asymmetry between Save and Load
        // base class has nothing to load
    }

    virtual void Save(File& fstream) const
    {
        fstream << OperationName() << NodeName();
    }

    std::wstring CreateUniqNodeName() const
    {
#ifdef USE_GUID_AS_NAME
        UUID uuid;
        ZeroMemory(&uuid, sizeof(UUID));
        std::wstring name;

        UuidCreate(&uuid);
        WCHAR* szUuid = nullptr;
        if (UuidToStringW(&uuid, (RPC_WSTR*) &szUuid) != RPC_S_OK)
            RuntimeError("Failed to craete unique node name.");
        else
        {
            name = szUuid;
            RpcStringFreeW((RPC_WSTR*) &szUuid);
        }
#else
        int64_t id = CreateUniqId();
        std::wstring base = L"AutoName";
        std::wstringstream sstm;
        sstm << base.c_str() << id;
        std::wstring name = sstm.str();
//msra::strfun::wstrprintf name(L"%s%d", L"AutoName", id);
#endif

        return name;
    }

    // -----------------------------------------------------------------------
    // dimensions of the value held by this node
    // -----------------------------------------------------------------------

    // The value of a node is a tensor in one of two variants:
    //
    //  - single matrix, vector, tensor
    //     - m_sampleLayout contains the shape. Accessed through GetSampleLayout().
    //     - m_pMBLayout is null
    //  - minibatch data
    //     - consists of many samples which are all tensors of m_sampleLayout
    //     - adds two additional tensor dimensions, time step and parallel sequence
    //       These change for each minibatch and are unknown during validation.
    //     - m_sampleLayout is the tensor shape of the samples
    //     - m_pMBLayout defines the number of time steps and parallel sequences (="tensor shape" of the minibatch)
    //       Accessed through GetMBLayout(); test for through HasMBLayout().
    //
    // The values can be accessed in three ways:
    //
    //  - as a tensor
    //     - GetTensorShape() forms the joint tensor that incorporates both m_sampleLayout and, if present, m_pMBLayout
    //        - Elementwise tensor operations operate on these.
    //        - If no MBLayout is present in one of multiple elementwise operands, it will be interpreted as a one-sample minibatch that broadcasts to all samples.
    //     - learnable parameters hold tensors that are not minibatches
    //  - as a sample matrix
    //     - many nodes do not care about the specific sample-tensor dimensions
    //     - but may care about selecting a single time step out of a minibatch
    //     - minibatch: each matrix column contains a sample tensor flattened, with one column per time step and parallel sequence
    //     - tensor: one column containing the sample tensor flattened
    //     - GetSampleMatrixNumRows(), GetSampleMatrixNumCols()
    //  - as a Matrix reference
    //     - actual object is a 2D tensor without MB Layout
    //     - ValueAsMatrix(), GradientAsMatrix() returns tensor as a 2D Matrix object
    //     - nodes that do this are: TimesNode, DiagTimesNode, ConvolutionNode, NoiseContrastiveEstimationNode, ClassBasedCrossEntropyWithSoftmaxNode, TransposeDimensionsNode, DiagonalNode
    //
    // How values are stored:
    //
    //  - minibatch: Matrix of columns, where each column is a sample
    //  - tensor: Matrix where column dimension contains all but the first dimension
    //     - This only matters for sparse matrices, which cannot easily be Reshaped().
    //       For those, we keep the underlying storage identical to the semantic meaning.

    // accessor to sample layout
    const TensorShape& GetSampleLayout() const { return m_sampleLayout; }
    bool HasSampleLayout() const { return m_sampleLayout.GetRank() != 1; } // does it have a layout that is not just a vector?
    const TensorShape& GetInputSampleLayout(const size_t index) const { return m_inputs[index]->GetSampleLayout(); }

    // interpretation as sample matrix (each column is a sample, individual sample tensor dimensions do not matter for the operation)
    size_t GetSampleMatrixNumRows() const
    {
        return m_sampleLayout.GetNumElements();
    }
    size_t GetSampleMatrixNumCols() const
    {
        if (HasMBLayout())
            return GetMBLayout()->GetNumCols();
        else
            return 1; // no layout: treat as 1-sample minibatch that is meant to broadcast
    }
    // determine if we are the output of an op over 'other', whether that would be a reduction, so that we need to mask
    bool ReducesInTimeWrt(const ComputationNodeBasePtr& other) const
    {
        return GetSampleMatrixNumCols() < other->GetSampleMatrixNumCols();
    }

    // interpretation as a Matrix reference
private:
    void CheckTensorIsMatrix() const
    {
        if (HasMBLayout())
            LogicError("CheckTensorIsMatrix: Minibatch data cannot be interpreted as a single 2D tensor.");
        else if (m_sampleLayout.GetRank() < 1 || m_sampleLayout.GetRank() > 2) // note: scalars are not stored as tensors of rank 0, but rather as 1-dim vectors. TODO: clean this up some day
            LogicError("CheckTensorIsMatrix: Sample is not a column vector or matrix (1D or 2D tensor).");
    }
public:
    size_t GetAsMatrixNumRows() const
    {
        CheckTensorIsMatrix();
        return m_sampleLayout[0];
    }
    size_t GetAsMatrixNumCols() const
    {
        CheckTensorIsMatrix();
        return m_sampleLayout.GetRank() > 1 ? m_sampleLayout[1] : 1; // a column vector is also a Matrix
    }

    // setting/updating the dimensions of the node
    // The MBLayout must be set first, and 'isMinibatch' will be checked against it.
    void SetDims(const TensorShape& sampleLayout, bool isMinibatch)
    {
        if (HasMBLayout() != isMinibatch)
            LogicError("SetDims: MBLayout must be set first, before calling this function, for %ls %ls operation.", NodeName().c_str(), OperationName().c_str());
        m_sampleLayout = sampleLayout;
    }
    // copy dimensions (rows, cols, sample layout) from another node
    void SetDims(const ComputationNodeBasePtr& node)
    {
        SetDims(node->GetSampleLayout(), node->HasMBLayout());
    }

    // the following two are only for legacy testing code; don't use this
    void SetDims1(size_t rows, size_t cols) { SetDims(TensorShape(rows, cols), false); }
    size_t GetNumCols1() const { return GetSampleMatrixNumCols(); } // dummy

    // checking the dimensions of the node
    virtual void NotifyFunctionValuesMBSizeModified() = 0;
    void VerifyDims(const TensorShape& shape, bool isMinibatch)
    {
        if (m_sampleLayout.GetDims() != shape.GetDims() || HasMBLayout() != isMinibatch)
        {
            LogicError("VerifyDims: %ls %ls operation expected a %s of [%s], but it is a %s of [%s]",
                       NodeName().c_str(), OperationName().c_str(),
                       isMinibatch ? "minibatch" : "tensor", string(shape).c_str(),
                       HasMBLayout() ? "minibatch" : "tensor", string(m_sampleLayout).c_str());
        }
    }
    virtual void VerifyDims(ComputationNodeBasePtr node)
    {
        VerifyDims(node->GetSampleLayout(), node->HasMBLayout());
    }

    // MBLayout (minibatch structure)
    void LinkToMBLayout(MBLayoutPtr pMBLayout)
    {
        m_pMBLayout = pMBLayout;
    }
    const MBLayoutPtr& GetMBLayout() const { return m_pMBLayout; }
    bool HasMBLayout() const { return !!m_pMBLayout; }

protected: public: // ...the following should be protected, but nodes inquire about their children, requiring public access

    size_t GetNumParallelSequences() const
    {
#if 1
        if (!m_pMBLayout) // TODO: temporary workaround to Check_t() calls which call this. TODO: Delete the first arg from Check_t() after memshare merge.
            return SIZE_MAX;
#endif
        return m_pMBLayout->GetNumParallelSequences();
    }

    // get our current number of time steps for this node
    // This inquires the MB layout.
    size_t GetNumTimeSteps() const
    {
        if (!m_pMBLayout)
            LogicError("GetNumTimeSteps: invalid to call on a node without MB layout"); // since it has no notion of time
        return m_pMBLayout->GetNumTimeSteps();
    }

public:

    // forming the actual tensor that describes the full object
    TensorShape GetTensorShape(size_t rank) const;

protected:

    size_t DetermineElementwiseTensorRank() const;                          // determine tensor rank when considering all inputs with padding

public:

    TensorShape GetTensorSliceFor(size_t rank, const FrameRange& fr) const; // form tensor shape of the slice referenced by FrameRange. Public since nodes may call it for their inputs.

    // -----------------------------------------------------------------------
    // inputs
    // -----------------------------------------------------------------------

    // access an input
    const ComputationNodeBasePtr& Input(size_t index) const { return m_inputs[index]; }

    // access all inputs (use this for range-based for loops)
    const std::vector<ComputationNodeBasePtr>& GetInputs() const { return m_inputs; }
    const size_t GetNumInputs() const { return m_inputs.size(); }
    bool IsLeaf() const { return GetNumInputs() == 0; }

    // attaching/detaching inputs
    virtual void AttachInputs(const std::vector<ComputationNodeBasePtr>& inputs) = 0;
    // convenience versions that take individual arguments
    void AttachInputs(const ComputationNodeBasePtr& singleInput)
    {
        AttachInputs(std::vector<ComputationNodeBasePtr>{singleInput});
    }
    void AttachInputs(const ComputationNodeBasePtr& leftInput, const ComputationNodeBasePtr& rightInput)
    {
        AttachInputs(std::vector<ComputationNodeBasePtr>{leftInput, rightInput});
    }
    void AttachInputs(const ComputationNodeBasePtr& leftInput, const ComputationNodeBasePtr& middleInput, const ComputationNodeBasePtr& rightInput)
    {
        AttachInputs(std::vector<ComputationNodeBasePtr>{leftInput, middleInput, rightInput});
    }
    void AttachInputs(const ComputationNodeBasePtr& firstInput, const ComputationNodeBasePtr& secondInput, const ComputationNodeBasePtr& thirdInput, const ComputationNodeBasePtr& fourthInput)
    {
        AttachInputs(std::vector<ComputationNodeBasePtr>{firstInput, secondInput, thirdInput, fourthInput});
    }
    void AttachInputs(const ComputationNodeBasePtr& firstInput, const ComputationNodeBasePtr& secondInput, const ComputationNodeBasePtr& thirdInput, const ComputationNodeBasePtr& fourthInput, const ComputationNodeBasePtr& fifthInput)
    {
        AttachInputs(std::vector<ComputationNodeBasePtr>{firstInput, secondInput, thirdInput, fourthInput, fifthInput});
    }
    void AttachInputs(const ComputationNodeBasePtr& firstInput, const ComputationNodeBasePtr& secondInput, const ComputationNodeBasePtr& thirdInput, const ComputationNodeBasePtr& fourthInput, const ComputationNodeBasePtr& fifthInput, const ComputationNodeBasePtr& sixthInput)
    {
        AttachInputs(std::vector<ComputationNodeBasePtr>{firstInput, secondInput, thirdInput, fourthInput, fifthInput, sixthInput});
    }

    virtual void DetachInputs()
    {
        m_inputs.clear();
    }

    virtual void SetInput(const size_t childIndex, const ComputationNodeBasePtr& node) = 0;

    // helper for the factory function for ComputationNodes
    static vector<ComputationNodeBasePtr> GetInputsFromConfig(const ScriptableObjects::IConfigRecordPtr configp)
    {
        vector<ComputationNodeBasePtr> inputs;
        const auto* inputsArg = configp->Find(L"inputs");
        if (inputsArg)
        {
            if (inputsArg->Is<ComputationNodeBase>()) // single arg
                inputs.push_back(*inputsArg);
            else // a whole vector
            {
                ScriptableObjects::ConfigArrayPtr inputsArray = *inputsArg;
                const auto range = inputsArray->GetIndexRange();
                for (int i = range.first; i <= range.second; i++) // pull them. This will resolve all of them.
                    inputs.push_back(inputsArray->At(i, [](const wstring&)
                                                     {
                                                         LogicError("GetInputs: out of bounds index while iterating??");
                                                     }));
            }
        }
        return inputs;
    }

    // -----------------------------------------------------------------------
    // accessors
    // -----------------------------------------------------------------------

    DEVICEID_TYPE GetDeviceId() const { return m_deviceId; }

    // helper to access to element(0,0) without having to type-cast
    virtual double Get00Element() const = 0;

    // TODO: two sets of functions, choose one
    const std::wstring& NodeName() const { return m_nodeName; }
    std::wstring GetName() const { return m_nodeName; }
    void SetNodeName(const std::wstring& nodeName) { m_nodeName = nodeName; }
    /*HasName::*/ void SetName(const std::wstring& newName) override // also for use by ExperimentalNetworkBuilder
    {
        m_nodeName = newName;
        fprintf(stderr, "Node --> %ls = %ls\n", NodeName().c_str(), OperationName().c_str()), fflush(stderr);
    }

    bool NeedsGradient() const { return m_needsGradient; }

    void SetLearningRateMultiplier(float f) 
    { 
        if (f < 0)
            InvalidArgument("LearningRateMultiplier should be non-negative. You are tring to set it to %f.", f);
        m_learningRateMultiplier = f; 
    }
    float GetLearningRateMultiplier() const { return m_learningRateMultiplier; }
    bool IsParameterUpdateRequired() const { return m_learningRateMultiplier > 0; }

    // return true if the node's value should be computed before the normal training. e.g., mean and invStd of input features.
    virtual bool /*IComputationNode::*/ RequiresPreCompute() const { return false; }

    // -----------------------------------------------------------------------
    // validation
    // -----------------------------------------------------------------------

    // This is overridden by every node. This base class just checks for unconnected and empty inputs. Overrides must call their base version first.
    virtual void Validate(bool isFinalValidationPass) // main base validation function
    {
        // check for NULL pointers
        for (size_t i = 0; i < m_inputs.size(); i++)
        {
            if (!m_inputs[i])
                RuntimeError("Validate: Input [%d] of %ls node '%ls' is empty (NULL, not connected).", (int) i, OperationName().c_str(), NodeName().c_str());
        }
        // check for empty inputs
        if (isFinalValidationPass)
        {
            for (const auto& child : m_inputs)
                if (child->GetSampleMatrixNumRows() == 0)
                    RuntimeError("%ls %ls operation: input %ls %ls has 0 elements.", NodeName().c_str(), OperationName().c_str(), child->NodeName().c_str(), child->OperationName().c_str());
        }
    }

protected:

    // helper functions for common cases
    void ValidateUnaryMap(bool isFinalValidationPass);
    void ValidateUnaryReduce(bool isFinalValidationPass);
    void ValidateInferBinaryInputDims();
    void ValidateBinaryZip(bool isFinalValidationPass, bool allowBroadcast);
    void ValidateBinaryReduce(bool isFinalValidationPass);
    void InferMBLayoutFromInputsForStandardCase();
    virtual void ValidateInferInputDimsFrom(const TensorShape&) = 0;    // (implemented by ComputationNode<ElemType>

public:

    // -----------------------------------------------------------------------
    // forward prop, backprop
    // -----------------------------------------------------------------------

    virtual void /*IComputationNode::*/ BeginForwardProp() override // called before first iteration step of ForwardProp()
    {
#ifdef TRACK_GAP_NANS
        fprintf(stderr, "BeginForwardProp: %ls %ls operation [%s]\n", NodeName().c_str(), OperationName().c_str(), std::string(GetTensorShape(DetermineElementwiseTensorRank())).c_str());
#endif
    }
    virtual void /*IComputationNode::*/ EndForwardProp() override // called after last iteration step of ForwardProp()
    {
#ifdef TRACK_GAP_NANS
        fprintf(stderr, "EndForwardProp: %ls %ls operation\n", NodeName().c_str(), OperationName().c_str());
#endif
    }
    virtual void /*IComputationNode::*/ BeginBackprop() override // called before first iteration step of ComputeGradient()
    {
#ifdef TRACK_GAP_NANS
        fprintf(stderr, "BeginBackprop: %ls %ls operation\n", NodeName().c_str(), OperationName().c_str());
#endif
    }
    virtual void /*IComputationNode::*/ EndBackprop() override // called after last iteration step of ComputeGradient()
    {
#ifdef TRACK_GAP_NANS
        fprintf(stderr, "EndBackprop: %ls %ls operation\n", NodeName().c_str(), OperationName().c_str());
#endif
    }

    // check whether a node is out of date w.r.t. its children, for lazy evaluation
    // If this returns true, node must be evaluated to update m_value.
    // This is virtual because it is overridden by traversal nodes, which would check all their nodes' inputs.
    virtual bool IsOutOfDateWrtInputs() const
    {
        for (const auto & input : GetInputs())
            if (!input->IsOlderThan(*this))
                return true;
        // Note: This ^^ must also return true when time stamps are the same, for an unknown reason (possibly an initialization condition). We should track this down some day.
        return false;
    }

    // -----------------------------------------------------------------------
    // masking
    // -----------------------------------------------------------------------

    // overridden by <ElemType> variant only
    virtual void MaskMissingValueColumnsToZero(const FrameRange&) = 0;
    virtual void MaskMissingGradientColumnsToZero(const FrameRange&) = 0;
    virtual void InvalidateMissingValueColumns(const FrameRange&) = 0;
    virtual void InvalidateMissingGradientColumns(const FrameRange&) = 0;

    virtual void ZeroGradientsOfInputs() = 0;

    // -----------------------------------------------------------------------
    // memory sharing
    // -----------------------------------------------------------------------

    // Is the output value of the computation node needed for computing
    // gradients of any of the input nodes
    // Base-class version makes conservative assumption that it is. Override if not.
    virtual bool OutputUsedInComputingInputNodesGradients() const { return true; }

    // Is the output value of the specified  input node needed for computing
    // gradients of any of the input nodes
    // Base-class version makes conservative assumption that it is. Override if not.
    virtual bool InputUsedInComputingInputNodesGradients(size_t /*childIndex*/) const { return true; }

    void SetOutputNeededDuringBackprop(bool f) { m_outputNeededDuringBackprop = f; }
    bool IsOutputNeededDuringBackprop() const { return !g_shareNodeValueMatrices || m_outputNeededDuringBackprop; }

    // -----------------------------------------------------------------------
    // helpers for network traversal
    // -----------------------------------------------------------------------

    // determine enumeration order for everything needed to evaluate this node (and its children)
    // This creates a list such that children are evaluated before their parents.
    // If !forForwardProp then the order will be reversed, suitable for backprop.
    // TODO: This should be a method of ComputationNetwork, not ComputationNode.
    static std::list<ComputationNodeBasePtr> EnumerateNodes(const std::vector<ComputationNodeBasePtr>& allRoots)
    {
        std::list<ComputationNodeBasePtr> nodes;
        std::unordered_set<ComputationNodeBasePtr> visited;

        for (const auto& root : allRoots)
            root->EnumerateNodesRec(visited, nodes); // call into the recursive portion of this function below

        return nodes;
    }

    // and a version that does it for only one root 'this'
    std::list<ComputationNodeBasePtr> EnumerateNodes() /*const*/
    {
        return EnumerateNodes(std::vector<ComputationNodeBasePtr>{shared_from_this()});
    }

private:

    // Recursive part of EnumerateNodes().
    void EnumerateNodesRec(std::unordered_set<ComputationNodeBasePtr>& visited, std::list<ComputationNodeBasePtr>& result) /*const*/ // const not working due to shared_from_this()
    {
        if (visited.find(shared_from_this()) == visited.end()) // do not include a node twice
        {
            visited.insert(shared_from_this()); // have visited tagged here to avoid infinite loop over children, children's children, etc

            // children first for function evaluation
            for (int i = 0; i < m_inputs.size(); i++)
                if (m_inputs[i])
                    m_inputs[i]->EnumerateNodesRec(visited, result);

            // now that all children are in list before us, put ourselves
            result.push_back(shared_from_this());
        }
    }

public:

    // -----------------------------------------------------------------------
    // miscellaneous
    // -----------------------------------------------------------------------

    // casting helpers
    template <typename N>
    N* As()
    {
        auto p = dynamic_cast<N*>(this);
        if (!p)
            LogicError("Attempted to type-cast node %ls %ls to %s, which is not possible.", NodeName().c_str(), OperationName().c_str(), typeid(N).name());
        return p;
    }
    template <typename N>
    bool Is()
    {
        return dynamic_cast<N*>(this) != nullptr;
    }

    virtual bool UnitTest() { return true; }

    // implemented by ComputationNode<ElemType>
    // for debugging purpose
    virtual void PrintSelf(bool printMatrices = false) const = 0;

    // called in validation loop right before Validate()
    virtual void /*IComputationNode::*/ PrintSelfBeforeValidation() const
    {
        fprintf(stderr, "\nValidating --> %ls = %ls", NodeName().c_str(), OperationName().c_str());

        if (!IsLeaf())
        {
            fprintf(stderr, "(");
            for (size_t i = 0; i < GetNumInputs(); i++)
            {
                const auto& child = m_inputs[i];
                if (i > 0)
                    fprintf(stderr, ", ");

                if (child == nullptr)
                {
                    fprintf(stderr, "NULL");
                    continue;
                }

                const char* mbSizeMark = child->m_pMBLayout ? " x *" : "";
                if (child->m_sampleLayout.GetRank() == 3 && (child->m_sampleLayout[1] != 1 || child->m_sampleLayout[0] != 1)) // looks like an image: use WHC notation
                    fprintf(stderr, "%ls[%s%s {W=%lu, H=%lu, C=%lu}]", child->NodeName().c_str(), string(child->m_sampleLayout).c_str(), mbSizeMark,
                            child->m_sampleLayout[1], child->m_sampleLayout[2], child->m_sampleLayout[0]);
                // BUGBUG: This ^^ will print based on the old legacy layout, and we have no way of knowing here whether that is correct.
                else
                    fprintf(stderr, "%ls[%s%s]", child->NodeName().c_str(), string(child->m_sampleLayout).c_str(), mbSizeMark);
            }
            fprintf(stderr, ")");
        }
    }

    // helper for topology plot: enumerate arcs that can be reached starting from the current node's children
    typedef std::pair<ComputationNodeBasePtr, ComputationNodeBasePtr> ComputationArc;
    // TODO: This should be a method of ComputationNetwork, not ComputationNode.
    void EnumerateArcs(std::unordered_set<ComputationNodeBasePtr>& visited, std::list<ComputationArc>& arcs);

protected:

    // -----------------------------------------------------------------------
    // data members
    // -----------------------------------------------------------------------

    // administrative
    DEVICEID_TYPE m_deviceId; // CPU=-1, >=0 GPU
    std::wstring m_nodeName;

    // inputs
    std::vector<ComputationNodeBasePtr> m_inputs;

    // dimensions and layout
    // Data is stored as a Matrix object, but often it is interpreted as a tensor.
    // For nodes that carry data (samples), each sample is a column of the matrix, which is interpreted as
    // a tensor (n-dimensional array) described by m_sampleLayout. The MBLayout describes the meaning
    // of the column index.
    // For nodes that do not carry data, the last tensor index of m_sampleLayout is the number of columns.
    TensorShape m_sampleLayout; // sample layout
    MBLayoutPtr m_pMBLayout;

    // flags related to gradient propagation
    float m_learningRateMultiplier;    // update parameters? Only used for LearnableParameters.    --TODO: Should we make this a member of LearnableParameters actually? And require a type cast? Currently it is read out for all leaves.
    bool m_gradientInitialized;        // indicates whether the gradient matrix has been resized and initialized to 0
    bool m_outputNeededDuringBackprop; // indicates whether the output value of the node is needed during backprop
};
typedef ComputationNodeBase::ComputationNodeBasePtr ComputationNodeBasePtr;

// =======================================================================
// NumInputs -- little helper interface to allow derived Node classes to specify how many inputs they expect
// =======================================================================

struct INumInputs { virtual size_t GetExpectedNumInputs() const = 0; };
template <size_t m_numInputs>
struct NumInputs : public INumInputs // e.g. derive from NumInputs<2>
{
    size_t GetExpectedNumInputs() const override final
    {
        return m_numInputs;
    }
};

// =======================================================================
// ComputationNode -- abstract base class for computation nodes, deriving
// from CompuationNodeBase, parameterized by float vs. double
// =======================================================================

template <class ElemType>
class ComputationNode : public ComputationNodeBase // abstract class that cannot be instantiated
{
    typedef ComputationNodeBase Base;

protected:

    // std containers such as list and map does not support class reference so we need to use pointer
    typedef shared_ptr<ComputationNode<ElemType>> ComputationNodePtr;

public:

    using ComputationNodeBase::AttachInputs; // import the convenience functions that take 1..6 parameters
    using ComputationNodeBase::SetDims;
    typedef ElemType OurElemType;

    // -----------------------------------------------------------------------
    // construction, copying, (de-)serialization
    // -----------------------------------------------------------------------

    // public constructor
    // Note: use the New<> helper function that is declared next, which gives you the convenience of returning a shared_ptr
    ComputationNode(DEVICEID_TYPE deviceId, const wstring& name)
        : ComputationNodeBase(deviceId, name)
    {
    }

    // recover a shared_ptr from ourselves if given a naked pointer
    ComputationNodePtr shared_from_this()
    {
        return dynamic_pointer_cast<ComputationNode<ElemType>>(ComputationNodeBase::shared_from_this());
    }

    // recover a ComputationNodePtr (which is a shared_ptr) from a naked pointer to our base type (ComputationNodeBase) stored as a void* (old NDL parser does that)
    static ComputationNodePtr FromVoidPtr(void* vp)
    {
        auto p = dynamic_cast<ComputationNode<ElemType>*>((ComputationNodeBase*)vp); // TODO: check that all void* casts really come from ComputationNodeBasePtr; or add a method ToVoidPtr(). Or get rid of the void*?!
        return p->shared_from_this();
    }

    virtual void CopyTo(ComputationNodeBasePtr nodeP, const std::wstring& newName, const CopyNodeFlags flags) const override
    {
        Base::CopyTo(nodeP, newName, flags);
        if (flags & CopyNodeFlags::copyNodeValue)
        {
            auto node = DownCast(nodeP);
            *node->m_value = *m_value;
            if (m_gradient)
                *node->m_gradient = *m_gradient;
            else
                node->m_gradient = nullptr;
        }
    }

    // duplicate a node
    ComputationNodeBasePtr Duplicate(const std::wstring& newName, const CopyNodeFlags flags)
    {
        const std::wstring& name = (newName == L"") ? NodeName() : newName;
        ComputationNodeBasePtr node(NewThis(m_deviceId, name)); // NewThis() is a virtual function that creates a new node of the actual type of 'this'
        node->CopyTo(shared_from_this(), newName, flags);       // note: shared_from_this() is the base class, but CopyTo() up-casts it as needed
        return node;
    }

    // creation from configuration
    // Nodes with NumInputs<> should say DeclareConstructorFromConfigWithNumInputs(ClassName), and nodes without DeclareConstructorFromConfig(ClassName).
    // The macro will forward to the regular constructor of the node (which may do more than just calling the base constructor), and then attach the inputs from config.
#define DeclareConstructorFromConfigWithNumInputs(C)         \
    C(const ScriptableObjects::IConfigRecordPtr configp)     \
        : C(configp->Get(L"deviceId"), L"<placeholder>")     \
    {                                                        \
        AttachInputs(configp, this->GetExpectedNumInputs()); \
    }
#define DeclareConstructorFromConfig(C)                  \
    C(const ScriptableObjects::IConfigRecordPtr configp) \
        : C(configp->Get(L"deviceId"), L"<placeholder>") \
    {                                                    \
        AttachInputs(configp);                           \
    }

    // helper to load m_value from a stream
    // This function updates the dimensions to a 2D matrix.
    // If a different tensor layout is associated with this, it must be implanted afterwards.
    // Nodes that call this never have an MB layout.
    void LoadValue(File& fstream)
    {
        CreateMatrixIfNull(m_value);
        fstream >> Value();
        // above reads dimensions, so we must update our own dimensions
        SetDims(TensorShape(Value().GetNumRows(), Value().GetNumCols()), false);
    }

    // reader updated m_functionValue and MBLayout--ensure our internal state is consistent
    virtual void NotifyFunctionValuesMBSizeModified() override final
    {
        if (!HasMBLayout())
            LogicError("NotifyFunctionValuesMBSizeModified: Must only be called on nodes with MBLayout.");
        if (GetSampleMatrixNumRows() != Value().GetNumRows())
            LogicError("NotifyFunctionValuesMBSizeModified: %ls %ls operation had its row dimension %d changed by the reader to %d.", NodeName().c_str(), OperationName().c_str(), (int) GetSampleMatrixNumRows(), (int) Value().GetNumRows());
        if (GetMBLayout()->GetNumCols() != Value().GetNumCols())
            LogicError("NotifyFunctionValuesMBSizeModified: %ls %ls operation had its col dimension %d changed by the reader to %d, but different from MBLayout.", NodeName().c_str(), OperationName().c_str(), (int) GetMBLayout()->GetNumCols(), (int) Value().GetNumCols());
    }

    // -----------------------------------------------------------------------
    // inputs
    // -----------------------------------------------------------------------

    // AttachInputs() -- attach the inputs of a node
    // This verifies the number of inputs. For that, nodes with fixed number of inputs derive from NumInputs<N>.
    // This function discovers this through RTTI and performs a runtime check. Nodes should not have additional checks in their implementation (save the code).
    // Note: Nodes with variable number of inputs will not derive from NumInputs<>, but instead check their inputs in Validate().
    void AttachInputs(const std::vector<ComputationNodeBasePtr>& inputs)
    {
#ifdef _DEBUG
        wstring name = NodeName();
        name; // (for easier debugging)
#endif
        const auto* pNumInputs = dynamic_cast<INumInputs*>(this); // if this class also derives from NumInputs<N> then N is the expected number of inputs
        if (pNumInputs && pNumInputs->GetExpectedNumInputs() != inputs.size())
            RuntimeError("%ls operation '%ls' expects %d inputs (given: %d)", OperationName().c_str(), NodeName().c_str(), (int) pNumInputs->GetExpectedNumInputs(), (int) inputs.size());
        m_inputs.resize(inputs.size());
        for (size_t i = 0; i < m_inputs.size(); i++)
            if (inputs[i])
                m_inputs[i] = DownCast(inputs[i]); // (DownCast() checks the type; the assignment then downcasts it again)
            else
                m_inputs[i] = nullptr; // during network creation, nullpts are possible
    }

protected:

    // AttachInputs() from config
    void AttachInputs(const ScriptableObjects::IConfigRecordPtr configp, size_t expectedNumInputs = SIZE_MAX)
    {
        const auto inputs = GetInputsFromConfig(configp);
        if (expectedNumInputs != SIZE_MAX)
        {
            if (inputs.size() != expectedNumInputs)
            {
                // print an error. For that, find at least one argument
                auto* val = configp->Find(L"inputs");
                if (!val) // if there is no 'inputs' then get the first item of this config record for a Fail() function
                {
                    auto members = configp->GetMemberIds();
                    if (members.size() > 0)
                        val = configp->Find(members.front());
                }
                if (val)
                    val->Fail(msra::strfun::wstrprintf(L"Expected %d inputs, but %d were given.", (int) expectedNumInputs, (int) inputs.size()));
                else
                    InvalidArgument("Expected %d inputs, but %d were given.", (int) expectedNumInputs, (int) inputs.size());
            }
        }
        AttachInputs(inputs);
    }

    // up-cast to make life easier
    static ComputationNodePtr DownCast(ComputationNodeBasePtr inode)
    {
        ComputationNodePtr node = dynamic_pointer_cast<ComputationNode<ElemType>>(inode);
        if (!node)
            InvalidArgument("an ComputationNodeBasePtr of mismatching precision was passed");
        return node;
    }

    inline ComputationNodePtr Input(const size_t inputIndex) const
    {
        if (inputIndex >= m_inputs.size())
            LogicError("Inputs: inputIndex %d is out of range for %ls %ls operation.", (int) inputIndex, NodeName().c_str(), OperationName().c_str());
        return DownCast(m_inputs[inputIndex]);
    }

    void /*ComputationNodeBase::*/ SetInput(const size_t childIndex, const ComputationNodeBasePtr& inode) override
    {
        const ComputationNodePtr node = DownCast(inode);

        // require first nodes specified before the second to avoid null nodes condition.
        if (childIndex > m_inputs.size())
            InvalidArgument("SetInput: You must specify the input for children with index less than this one first.");

        // expand the inputs to exist up to the desired index
        while (childIndex >= m_inputs.size())
            m_inputs.push_back(nullptr);

        // set the input value
        m_inputs[childIndex] = node;
    }

public:

    // -----------------------------------------------------------------------
    // validation
    // -----------------------------------------------------------------------

    void ValidateInferInputDimsFrom(const TensorShape& otherShape) override final;

    // -----------------------------------------------------------------------
    // masking
    // -----------------------------------------------------------------------

    static void MaskMissingColumnsToZero(Matrix<ElemType>& matrixToBeMasked, const MBLayoutPtr& pMBLayout, const FrameRange& fr)
    {
        // fprintf(stderr, "masking column range %d\n", (int)fr.timeIdxInSeq);
        MaskMissingColumnsTo(matrixToBeMasked, pMBLayout, fr, (ElemType) 0);
    }

    void /*ComputationNodeBase::*/ MaskMissingValueColumnsToZero(const FrameRange& fr) override final
    {
        // fprintf(stderr, "%ls %ls m_value ", NodeName().c_str(), OperationName().c_str());
        MaskMissingColumnsToZero(*m_value, m_pMBLayout, fr);
    }
    void /*ComputationNodeBase::*/ MaskMissingGradientColumnsToZero(const FrameRange& fr) override final
    {
        // fprintf(stderr, "%ls %ls m_gradient ", NodeName().c_str(), OperationName().c_str());
        MaskMissingColumnsToZero(*m_gradient, m_pMBLayout, fr);
    }

    // for debugging, set the gaps to NaN instead (to track whether it bubbles up somewhere)
    void InvalidateMissingValueColumns(const FrameRange& fr) override final
    {
        // fprintf(stderr, "invalidating %ls %ls m_value column range %d\n", NodeName().c_str(), OperationName().c_str(), (int)fr.timeIdxInSeq);
        MaskMissingColumnsTo(*m_value, m_pMBLayout, fr, Matrix<ElemType>::MakeNan(__LINE__));
    }
    void InvalidateMissingGradientColumns(const FrameRange& fr) override final
    {
        // fprintf(stderr, "invalidating %ls %ls m_gradient column range %d\n", NodeName().c_str(), OperationName().c_str(), (int)fr.timeIdxInSeq);
        MaskMissingColumnsTo(*m_gradient, m_pMBLayout, fr, Matrix<ElemType>::MakeNan(__LINE__));
    }

    // -----------------------------------------------------------------------
    // accessors for value and gradient
    // -----------------------------------------------------------------------

    const Matrix<ElemType>& Value() const { return *m_value; }
    Matrix<ElemType>&       Value()       { return *m_value; }

    const Matrix<ElemType>& Gradient() const { return *m_gradient; }
    Matrix<ElemType>&       Gradient()       { return *m_gradient; }

private:

    template<class E>
    void RethrowAs(const std::exception & e, const std::string & what)
    {
        const auto * pe = dynamic_cast<const ExceptionWithCallStack<E> *>(&e);
        if (pe)
            throw ExceptionWithCallStack<E>(what, pe->CallStack());
        else if (dynamic_cast<const E *>(&e))
            throw E(what);
    }

    // rethrow an exception with added node-name information
    // Use this for exceptions we may get e.g. from the Matrix library, such as VerifySize().
    __declspec_noreturn
    void Rethrow(const std::exception & e)
    {
        string what = msra::strfun::strprintf("%s, for %ls %ls operation.", e.what(), NodeName().c_str(), OperationName().c_str());
        RethrowAs<std::runtime_error>   (e, what);
        RethrowAs<std::logic_error>     (e, what);
        RethrowAs<std::invalid_argument>(e, what);
        //RethrowAs<std::bad_alloc>       (e, what); // can't throw with message
        //RethrowAs<std::exception>       (e, what); // ditto
        throw e;
    }

    // map a tensor to a matrix
    // The leading dimension maps to rows, the rest to columns, for compat with sparse matrix lib.
    Matrix<ElemType>& TensorAsMatrix(Matrix<ElemType>& data)
    {
        size_t numRows = GetAsMatrixNumRows();
        size_t numCols = GetAsMatrixNumCols();
        // We only get here if the tensor indeed describes an 1D or 2D object. In that case, just verify the dimensions.
        try
        {
            data.VerifySize(numRows, numCols);
        }
        catch (const std::exception& e)
        {
            Rethrow(e);
        }
        return data;
    }

public:

    Matrix<ElemType>& ValueAsMatrix() { return TensorAsMatrix(*m_value); }
    Matrix<ElemType>& GradientAsMatrix() { return TensorAsMatrix(*m_gradient); }

    // function to access any input and output, value and gradient, whole batch or single frame
    // Note: This returns a reference into 'data' in the form of a column slice, i.e. a small matrix object that just points into 'data'.
    Matrix<ElemType> DataFor(Matrix<ElemType>& data, const FrameRange& fr /*select frame or entire batch*/)
    {
        try
        {
            return DataWithMBLayoutFor(data, fr, m_pMBLayout);
        }
        catch (const std::exception& e) // catch the error and rethrow it with the node name attached
        {
            Rethrow(e);
        }
    }

    Matrix<ElemType> ValueFor(const FrameRange& fr /*select frame or entire batch*/)
    {
        return DataFor(Value(), fr);
    }
    Matrix<ElemType> GradientFor(const FrameRange& fr /*select frame or entire batch*/)
    {
        return DataFor(Gradient(), fr);
    }
    // use the following two versions if you assume the inputs may contain gaps that must be set to zero because you want to reduce over frames with a BLAS operation
    Matrix<ElemType> MaskedValueFor(const FrameRange& fr /*select frame or entire batch*/)
    {
        MaskMissingValueColumnsToZero(fr);
        return ValueFor(fr);
    }
    Matrix<ElemType> MaskedGradientFor(const FrameRange& fr /*select frame or entire batch*/)
    {
        MaskMissingGradientColumnsToZero(fr);
        return GradientFor(fr);
    }
    // tensor version of the above functions
    TensorView<ElemType> DataTensorFor(Matrix<ElemType>& data, size_t rank, const FrameRange& fr)
    {
        try
        {
            return TensorView<ElemType>(data, GetTensorSliceFor(rank, fr));
        }
        catch (const std::exception& e) // catch the error and rethrow it with the node name attached
        {
            Rethrow(e);
        }
    }
    TensorView<ElemType> ValueTensorFor(size_t rank, const FrameRange& fr)
    {
        return DataTensorFor(Value(), rank, fr);
    }
    TensorView<ElemType> GradientTensorFor(size_t rank, const FrameRange& fr)
    {
        return DataTensorFor(Gradient(), rank, fr);
    }

    // TODO: Are all these meant to read out a scalar? Then rename and verify dimensions.
    virtual double Get00Element() const override final { return Value().Get00Element(); }

    // -----------------------------------------------------------------------
    // dimensions and allocation
    // -----------------------------------------------------------------------

    // update temporary variables of a node to match MBLayout
    virtual void UpdateFunctionMBSize() override
    {
    }

private:

    // determine the size that we should set our Matrix storage to
    void DetermineDataSize(size_t& rows, size_t& cols) const
    {
        if (HasMBLayout())
        {
            rows = GetSampleMatrixNumRows();
            cols = GetSampleMatrixNumCols();
        }
        else
        {
            const auto& shape = GetSampleLayout();
            size_t rank = shape.GetRank();
            rows = rank > 0 ? shape[0] : 0;
            cols = rank > 0 ?        1 : 0;
            for (size_t k = 1; k < rank; k++)   // all dimensions except leading one
                cols *= shape[k];
        }
    }

protected:

    // set the size of the underlying Matrix object to match node dimensions
    void UpdateDataSize(Matrix<ElemType>& m)
    {
        size_t rows, cols;
        DetermineDataSize(rows, cols);
        m.Resize(rows, cols);
    }
    // and verify the condition that UpdateDataSize() creates (used for sanity checking after loading parameters)
    void VerifyDataSize(Matrix<ElemType>& m)
    {
        size_t rows, cols;
        DetermineDataSize(rows, cols);
        try
        {
            m.VerifySize(rows, cols);
        }
        catch (const std::exception& e)
        {
            Rethrow(e);
        }
    }

public:
    // update the actual matrix allocation for m_value based on the node dimension
    void UpdateFunctionValuesSize()
    {
        UpdateDataSize(Value());
    }

    // -----------------------------------------------------------------------
    // forward propagation, backpropagation
    // -----------------------------------------------------------------------

    // this is called before a node's ForwardProp() function is called (in loops: for the first time)
    // This is where we
    //  - update the node dimension based on actual MB size
    //  - (re-)allocate the m_value matrix, which may be shared across nodes and thus have changed dimensions
    virtual void /*IComputationNode::*/ BeginForwardProp() override // called before first iteration step of ForwardProp()
    {
        Base::BeginForwardProp();

        // update the actual m_value allocation
        if (!IsLeaf() && !RequiresPreCompute()) // TODO: guard this through overrides instead
            UpdateFunctionValuesSize();

        // give nodes a chance to update their internal state that may also have to match MB size
        UpdateFunctionMBSize();

        // and make sure dimensions are what we expect
        VerifyDataSize(Value());
    }

#ifdef _DEBUG
    // NaN checks
    virtual void /*IComputationNode::*/ EndForwardProp() override
    {
        Base::EndForwardProp();
#ifdef TRACK_GAP_NANS
        MaskMissingValueColumnsToZero(FrameRange(m_pMBLayout)); // HasNaN() operates on a whole matrix, so first flatten all gaps to 0
        if (Value().HasNan("EndForwardProp"))
            LogicError("%ls %ls operation unexpectedly produced NaN values.", NodeName().c_str(), OperationName().c_str());
#endif
#if 0   // use this to track values of all nodes
        MaskMissingValueColumnsToZero(FrameRange(m_pMBLayout)); // HasNaN() operates on a whole matrix, so first flatten all gaps to 0
        Value().Print(msra::strfun::utf8(NodeName()), 0, min(Value().GetNumRows()-1, 4), 0, min(Value().GetNumCols()-1, 4));
#endif
        InvalidateMissingValueColumns(FrameRange(m_pMBLayout)); // blast NaNs into columns that are gaps in a packed layout
    }
#endif

#if 0   // (keep it around in case we need to add stuff in the future)
        virtual void /*IComputationNode::*/BeginBackprop() override
        {
            Base::BeginBackprop();
        }
#endif

#ifdef _DEBUG
    virtual void /*IComputationNode::*/ EndBackprop() override
    {
        Base::EndBackprop();
#ifdef TRACK_GAP_NANS
        for (size_t i = 0; i < m_inputs.size(); i++)
        {
            ComputationNodePtr child = Input(i);
            if (child->m_needsGradient)
            {
                child->MaskMissingGradientColumnsToZero(FrameRange(child->GetMBLayout())); // HasNaN() operates on a whole matrix, so first flatten all gaps to 0
                if (child->Gradient().HasNan("EndBackprop"))
                    LogicError("%ls %ls operation unexpectedly produced NaN gradients.", child->NodeName().c_str(), child->OperationName().c_str());
            }
        }
#endif
    }
#endif

    // this is the entry point from Network; while it will call virtual BackpropTo() into the actual node implementation
    // TODO: move to -Base (or -Network?)
    void Backprop(const FrameRange& fr, bool childrenInThisLoop, bool childrenInOuterLoop) override
    {
        if (fr.IsAllFrames() && IsPartOfLoop() && childrenInThisLoop)
            LogicError("%ls %ls operation: Backprop called with whole-batch FrameRange on node that participates in a loop", NodeName().c_str(), OperationName().c_str());

        for (size_t i = 0; i < m_inputs.size(); i++)
        {
            ComputationNodePtr child = Input(i);
            if (child->m_needsGradient &&
                (childrenInThisLoop && child->IsPartOfLoop() == IsPartOfLoop() ||
                 childrenInOuterLoop && child->IsPartOfLoop() != IsPartOfLoop()))
            {
                // fprintf(stderr, "Backprop: %ls %ls operation -> child %d %ls %ls\n", NodeName().c_str(), OperationName().c_str(), (int)i, child->NodeName().c_str(), child->OperationName().c_str());
                if (!m_needsGradient)
                    LogicError("%ls %ls operation has m_needsGradient set to false but children require it.", NodeName().c_str(), OperationName().c_str());
#ifdef DISPLAY_DEBUG
                fprintf(stderr, "    [%lu]: %ls(%ls)\n", i, child->OperationName().c_str(), child->NodeName().c_str());
#endif
#if DUMPOUTPUT
                fprintf(stderr, "Backprop%d_%ls\n", i, NodeName().c_str());
#endif
                child->LazyZeroGradient(); // set gradient to 0 if this is the first time

                // If we propagate from a loop to a node that is outside the loop, we are not efficient.
                // This case is handled by SEQTraversalFlowControlNode::Backprop().
                // The check below is to verify that.
                if (IsPartOfLoop() && !child->IsPartOfLoop() && !fr.IsAllFrames())
                {
                    LogicError("Backprop: Inefficiency: %ls %ls operation in loop propagates gradient to non-loop %ls %ls\n",
                               NodeName().c_str(), OperationName().c_str(), child->NodeName().c_str(), child->OperationName().c_str());
                }

                // fprintf(stderr, "BackpropTo %d %d %ls %ls\n", (int)fr.timeIdxInSeq, (int)i, NodeName().c_str(), OperationName().c_str());
                BackpropTo(i, fr); // this computes partial wrt to the child and sums the gradient value in the child
            }
#ifdef DISPLAY_DEBUG
            else
                fprintf(stderr, "    [%lu]: %s(%s) (no gradient needed so don't compute for)\n", i, child->OperationName().c_str(), child->NodeName().c_str());
#endif
        }
    }

    // TODO: why of the inputs, and not the node itself?
    void /*ComputationNodeBase::*/ ZeroGradientsOfInputs() override // clears the lazy-init flags (LazyZeroGradient() actually clears the values lazily)
    {
        for (size_t i = 0; i < m_inputs.size(); i++)
            Input(i)->m_gradientInitialized = false;
    }

    // lazy resetting of gradient
    void LazyZeroGradient()
    {
        if (!m_needsGradient)
            LogicError("%ls %ls operation: LazyZeroGradient() called although this node needs no gradient.", NodeName().c_str(), OperationName().c_str());

        if (m_gradientInitialized)
            return;

        UpdateDataSize(Gradient());
        Gradient().SetValue(0);

        m_gradientInitialized = true;
    }

    // -----------------------------------------------------------------------
    // memory sharing
    // -----------------------------------------------------------------------

    // request matrices needed to do node function value evaluation
    virtual void RequestMatricesBeforeForwardProp(MatrixPool& matrixPool) override
    {
<<<<<<< HEAD
        if (IsValueSharable())
            RequestMatrixFromPool(m_value, matrixPool);
        else
            CreateMatrixIfNull(m_value);
=======
        // TODO: Non-shareable nodes should not get their matrices from the pool ever.
        RequestMatrixFromPool(m_value, matrixPool);
>>>>>>> 0765bece
    }

    // release temp matrices that are only used by forward computation
    // don't release matrices that need to be used in the gradient computation
    virtual void ReleaseMatricesAfterForwardProp(MatrixPool& matrixPool) override
    {
        if (!IsOutputNeededDuringBackprop() && (m_value->GetMatrixType() != SPARSE) && IsValueSharable())
            ReleaseMatrixToPool(m_value, matrixPool);
    }

    virtual void AllocateGradientMatricesForInputs(MatrixPool& matrixPool) override
    {
        for (int i = 0; i < m_inputs.size(); i++)
        {
            if (m_inputs[i]->NeedsGradient())
                m_inputs[i]->RequestMatricesBeforeBackprop(matrixPool);
        }
    }

    // request matrices that are needed for gradient computation
    virtual void RequestMatricesBeforeBackprop(MatrixPool& matrixPool) override
    {
        RequestMatrixFromPool(m_gradient, matrixPool);
    }

    // release gradient and temp matrices that no longer needed after all the children's gradients are computed.
    virtual void ReleaseMatricesAfterBackprop(MatrixPool& matrixPool) override
    {
        if (!IsLeaf() && !RequiresPreCompute())
        {
            if (m_gradient != nullptr && m_gradient->GetMatrixType() != SPARSE) // since we don't have a sparse pool yet
                ReleaseMatrixToPool(m_gradient, matrixPool);

            // Release the Value matrix only if the output value is needed during backprop
            // since in the case it isn't used, we release it during forward prop itself
            if (IsOutputNeededDuringBackprop() && m_value->GetMatrixType() != SPARSE && IsValueSharable())
                ReleaseMatrixToPool(m_value, matrixPool);
        }
    }

    void CreateGradientMatrixIfNull()
    {
        CreateMatrixIfNull(m_gradient);
    }

    void MarkValueNonSharable() override
    {
        m_valueSharable = false;
        CreateMatrixIfNull(m_value);
    }

protected:

    // this function is used to create matrices for those needed before matrix pool is available
    // e.g., for model parameters and input nodes you will need to resize the functions based on NDL
    // and before matrix pool is available
    void CreateMatrixIfNull(shared_ptr<Matrix<ElemType>>& matrixPtr)
    {
        if (!matrixPtr)
            matrixPtr = make_shared<Matrix<ElemType>>(m_deviceId);
    }

    void RequestMatrixFromPool(shared_ptr<Matrix<ElemType>>& matrixPtr, MatrixPool& matrixPool)
    {
        if (matrixPtr == nullptr)
        {
            matrixPtr = matrixPool.Request<ElemType>(m_deviceId);
        }
    }

    void ReleaseMatrixToPool(shared_ptr<Matrix<ElemType>>& matrixPtr, MatrixPool& matrixPool)
    {
        assert(matrixPtr != nullptr);
        matrixPool.Release<ElemType>(matrixPtr);
    }

public:

    // -----------------------------------------------------------------------
    // miscellaneous
    // -----------------------------------------------------------------------

    virtual void DumpNodeInfo(const bool /*printValues*/, const bool /*printMetadata*/, File& fstream) const;

protected:

    // print node values
    void PrintNodeValuesToFile(const bool printValues, const bool printMetadata, File& fstream) const
    {
        if (printValues)
        { 
            if (printMetadata)
            {
                fstream << wstring(L"\n");
            }
            const Matrix<ElemType>& m = Value();
            for (size_t i = 0; i < m.GetNumRows(); i++)
            {
                for (size_t j = 0; j < m.GetNumCols(); j++)
                {
                    fstream << m(i, j);
                }
                fstream << wstring(L"\n");
            }
            if (printMetadata)
            {
                fstream << wstring(L"####################################################################");
            }
        }
    }

public:

    // TODO: similar to DumpInfo; used by ExperimentalNetworkBuilder test implementation
    /*HasToString::*/ wstring ToString() const override
    {
        // we format it like "name : type rows x cols ( args )"
        wstring result = /*TidyName*/ (NodeName()) + L" : " + OperationName();
        result.append(msra::strfun::wstrprintf(L" [%s%s]", string(GetSampleLayout()).c_str(), HasMBLayout() ? " x *" : ""));
        if (m_inputs.empty())
            result.append(L" ()");
        else
        {
            wstring args;
            bool first = true;
            for (auto& child : m_inputs)
            {
                if (first)
                    first = false;
                else
                    args.append(L"\n");
                args.append(/*TidyName*/ (child->NodeName()));
            }
            result += L" " + NestString(args, L'(', true, ')');
        }
        return result;
    }

    // for debugging purposes
    void /*ComputationNodeBase::*/ PrintSelf(bool printMatrices = false) const
    {
        fprintf(stderr, "\n%ls[%s%s] = %ls", NodeName().c_str(), string(GetSampleLayout()).c_str(), HasMBLayout() ? " x *" : "", OperationName().c_str());

        if (!IsLeaf())
        {
            fprintf(stderr, "(");
            for (size_t i = 0; i < GetNumInputs(); i++)
            {
                if (i > 0)
                    fprintf(stderr, ", ");
                fprintf(stderr, "%ls[%s%s] = %ls", m_inputs[i] ? m_inputs[i]->NodeName().c_str() : L"NULL", string(m_inputs[i]->GetSampleLayout()).c_str(), m_inputs[i]->HasMBLayout() ? " x *" : "", OperationName().c_str());
            }
            fprintf(stderr, ")");
        }

        if (printMatrices)
        {
            fprintf(stderr, "\n    $$$$ Function Values\n");
            Value().Print("FunctionValue");

            fprintf(stderr, "\n    $$$$ Gradient Values\n");
            Gradient().Print("GradientValue");
        }
    }

    // NOTE: we should reimplement this to be thread-safe and use a larger than requested initialized memory block
    // we can then just wrap that memory block in a matrix of the correct dimensions since it will be const no one can change it
    // should only need one memory block per device
    // Thread-safety could be achieved by changing this to a shared_ptr.
    // When using the TensorView interface, one could instead just use a 1x1 matrix with a view that broadcasts its columns (stride 0).
    static const Matrix<ElemType>& ConstOnes(const size_t rows, const size_t cols, const DEVICEID_TYPE deviceId)
    {
        if (s_constOnes.find(rows) == s_constOnes.end() ||
            s_constOnes[rows].find(cols) == s_constOnes[rows].end()) // not found
        {
            Matrix<ElemType>* matrix = new Matrix<ElemType>(rows, cols, (DEVICEID_TYPE) deviceId);
            matrix->SetValue(1);
            s_constOnes[rows][cols] = matrix;
        }

        Matrix<ElemType>* m = s_constOnes[rows][cols];
        m->TransferFromDeviceToDevice(m->GetDeviceId(), deviceId);

        return *m;
    }

    // -----------------------------------------------------------------------
    // data members
    // -----------------------------------------------------------------------

protected:

    shared_ptr<Matrix<ElemType>> m_value, m_gradient;

    static std::map<size_t, std::map<size_t, Matrix<ElemType>*>> s_constOnes;
};

// convenience wrapper for ComputationNode::New()
template <class C, class... _Types>
inline shared_ptr<C> New(_Types&&... _Args)
{
    return make_shared<C>(forward<_Types>(_Args)...);
}

// =======================================================================
// ComputationNodeNonLooping -- abstract base class for computation nodes that do not implement eval/partial for individual frames
// Such as CRFNode, SequenceDecoderNode, and training criteria.
// =======================================================================

// This will provide default implementations for those two functions that will fail at runtime with a meaningful error.
// TODO: Most of these are reduce nodes that output a single number, no MBLayout. Maybe abstract those out further
template <class ElemType>
class ComputationNodeNonLooping : public ComputationNode<ElemType>
{
    typedef ComputationNode<ElemType> Base;

public:
    ComputationNodeNonLooping(DEVICEID_TYPE deviceId, const wstring& name)
        : Base(deviceId, name)
    {
    }

    // these two implement the ComputationNode<> interface
    void ForwardProp(const FrameRange& fr) override final
    {
        if (fr.IsAllFrames())
            ForwardPropNonLooping();
        else
            LogicError("%s node should never be in a loop.", typeid(*this).name());
    }
    void BackpropTo(const size_t inputIndex, const FrameRange& fr) override final
    {
        if (fr.IsAllFrames())
            BackpropToNonLooping(inputIndex);
        else
            LogicError("%s node should never be in a loop.", typeid(*this).name());
    }

    // non-looping node types instead implement these functions
    virtual void ForwardPropNonLooping() = 0;
    virtual void BackpropToNonLooping(size_t inputIndex) = 0;
};

// =======================================================================
// FlowControlNode -- special wrapper node for use by ComputationNetwork only
// =======================================================================

class FlowControlNode : public ComputationNodeBase
{
    typedef ComputationNodeBase Base;

public:
    FlowControlNode()
        : ComputationNodeBase(DEVICEID_NOTYETDETERMINED /*we don't own matrices*/, L"" /*name: we don't care*/)
    {
    }

#pragma warning(disable : 4100)
    // these are meant to be implemented by ComputationNode<ElemType> but should never be called on traversal nodes
    // TODO: There are too many of these. This indicates improper class hierarchies.
    virtual ComputationNodeBase* NewThis(DEVICEID_TYPE deviceId, const wstring& name) override { NOT_IMPLEMENTED; }
    virtual void Validate(bool isFinalValidationPass) override { NOT_IMPLEMENTED; }
    virtual void Save(File& fstream) const override { NOT_IMPLEMENTED; }
    virtual void Load(File& /*fstream*/, size_t /*modelVersion*/) override { NOT_IMPLEMENTED; }
    virtual void CopyTo(ComputationNodeBasePtr node, const std::wstring& newName, const CopyNodeFlags flags) const override { NOT_IMPLEMENTED; }
    virtual ComputationNodeBasePtr Duplicate(const std::wstring& newName, const CopyNodeFlags flags) override { NOT_IMPLEMENTED; }
    virtual double Get00Element() const override { NOT_IMPLEMENTED; }
    virtual void UpdateFunctionMBSize() override { NOT_IMPLEMENTED; }
    virtual void AttachInputs(const std::vector<ComputationNodeBasePtr>& inputs) override { NOT_IMPLEMENTED; }
    virtual void PrintSelf(bool) const override { NOT_IMPLEMENTED; }
    virtual void ValidateInferInputDimsFrom(const TensorShape&) override { NOT_IMPLEMENTED; }
    virtual void SetInput(const size_t, const Microsoft::MSR::CNTK::ComputationNodeBase::ComputationNodeBasePtr&) override { NOT_IMPLEMENTED; }
    virtual void ZeroGradientsOfInputs(void) override { NOT_IMPLEMENTED; }
    virtual void MaskMissingValueColumnsToZero(const Microsoft::MSR::CNTK::FrameRange&) override { NOT_IMPLEMENTED; }
    virtual void MaskMissingGradientColumnsToZero(const Microsoft::MSR::CNTK::FrameRange&) override { NOT_IMPLEMENTED; }
    virtual void InvalidateMissingValueColumns(const Microsoft::MSR::CNTK::FrameRange&) override { NOT_IMPLEMENTED; }
    virtual void InvalidateMissingGradientColumns(const Microsoft::MSR::CNTK::FrameRange&) override { NOT_IMPLEMENTED; }
    virtual void NotifyFunctionValuesMBSizeModified(void) override { NOT_IMPLEMENTED; }
    virtual std::wstring ToString(void) const override { NOT_IMPLEMENTED; }
    // these are meant to be called during computation, so provide dummy implementations
    virtual bool RequiresPreCompute() const override { return false; } // return true if the node's value should be computed before the normal training. e.g., mean and invStd of input features.
    virtual void PrintSelfBeforeValidation() const override { }
    virtual void DumpNodeInfo(const bool /*printValues*/, const bool /*printMetadata*/, File& fstream) const override {}

protected: public:                                     // needed in ComputationNetwork::FindInRecurrentLoops(), which really should be part of SEQTraversalFlowControlNode
    std::vector<ComputationNodeBasePtr> m_nestedNodes; // nodes tucked away in this node, in evaluation order
};

// =======================================================================
// ILateAttachingNode -- helper wrapper class for ComputationNodes that must
// AttachInputs() late due to circular references
// =======================================================================

// Instantiate with LateAttachingNode<node type>(lambda, args for node constructor).
// To resolve, call AttachInputs()
// TODO: This is a bit indirect. Can it be done more nicely?
struct ILateAttachingNode { virtual void LateAttachInputs() = 0; };
template <class N>
class LateAttachingNode : public N, public ILateAttachingNode
{
    typedef typename N::OurElemType ElemType;
    function<void(ComputationNode<ElemType>*)> attachInputs;

public:
    // constructor
    template <class... _Types>
    LateAttachingNode(DEVICEID_TYPE deviceId, const wstring& name, const function<void(ComputationNode<ElemType>*)>& attachInputs, _Types&&... _Args)
        : attachInputs(attachInputs), N(deviceId, name, forward<_Types>(_Args)...)
    {
    }
    // the one member that does the work
    void /*ILateAttachingNode::*/ LateAttachInputs()
    {
        attachInputs(dynamic_cast<N*>(this));
        attachInputs = [](ComputationNode<ElemType>*)
        {
            LogicError("LateAttachingNode::AttachInputs: must only be called once");
        };
    }
};

// =======================================================================
// IRecurrentNode -- interface implemented by ComputationNodes that can be recurrent
// =======================================================================

struct IRecurrentNode { virtual int GetRecurrenceSteppingDirection() const = 0; };

// =======================================================================
// PreComputedNodeBase -- interface implemented by ComputationNodes that precompute
// TODO: We can use this interface in more places.
// =======================================================================

struct IPreComputeNode
{
    // check whether node has already undergone precomputation
    virtual bool HasComputed() const = 0;
    // call this with 'false' at start and with 'true' at end
    // This is used for resetting and updating from accumulators.
    virtual void MarkComputed(const bool hasComputed) = 0;
};

// =======================================================================
// helper macro to ease access to base members in presence of C++ two-phase name lookup
// =======================================================================

// Add 'typedef ComputationNode<ElemType> Base; UsingComputationNodeMembersBoilerplate;' at the start of each derived class
// (some derived classes define a similar macro; there please modify the typedef for Base accordingly.)
// This macro imports, one by one, every member of ComputationNode into the name space of the derived class.
// Without this, one would have to use the name prefix, or alternatively this->, in front of all base member,
// because the standard does not allow the compiler to do that for you (as MSVC still kindly does).
// If you add new members to ComputationNode, please also add them here.
// This macro expects 'Base' to be the name of the base class. Please also use 'Base' outside this macro to make it less likely to accidentally call the wrong base class members.
// Note: Whoever invented that C++ insanity called two-phase name lookup shall rot in hell, for the crime of causing infinite pain on unsuspecting programmers. [fseide]
#define UsingComputationNodeMembers /*without OperationName; needed to support inconsistent pattern of InputValue--TODO: This comment it out of date. */ \
    \
protected:                                                                                                                                               \
    typedef shared_ptr<ComputationNode<ElemType>> ComputationNodePtr;                                                                                    \
    using Base::BackpropTo;                                                                                                                              \
    using Base::ConstOnes;                                                                                                                               \
    using Base::CopyTo;                                                                                                                                  \
    using Base::CreateMatrixIfNull;                                                                                                                      \
    using Base::CreateUniqId;                                                                                                                            \
    using Base::CreateUniqNodeName;                                                                                                                      \
    using Base::DataFor;                                                                                                                                 \
    using Base::DataTensorFor;                                                                                                                           \
    using Base::DetachInputs;                                                                                                                            \
    using Base::DetermineElementwiseTensorRank;                                                                                                          \
    using Base::DumpNodeInfo;                                                                                                                            \
    using Base::EnumerateNodes;                                                                                                                          \
    using Base::ForwardProp;                                                                                                                             \
    using Base::GetAsMatrixNumCols;                                                                                                                      \
    using Base::GetAsMatrixNumRows;                                                                                                                      \
    using Base::GetDeviceId;                                                                                                                             \
    using Base::GetInputSampleLayout;                                                                                                                    \
    using Base::GetInputsFromConfig;                                                                                                                     \
    using Base::GetMBLayout;                                                                                                                             \
    using Base::GetNumInputs;                                                                                                                            \
    using Base::GetNumParallelSequences;                                                                                                                 \
    using Base::GetNumTimeSteps;                                                                                                                         \
    using Base::GetSampleLayout;                                                                                                                         \
    using Base::GetSampleMatrixNumCols;                                                                                                                  \
    using Base::GetSampleMatrixNumRows;                                                                                                                  \
    using Base::GetTensorShape;                                                                                                                          \
    using Base::GetTensorSliceFor;                                                                                                                       \
    using Base::Gradient;                                                                                                                                \
    using Base::GradientAsMatrix;                                                                                                                        \
    using Base::GradientFor;                                                                                                                             \
    using Base::GradientTensorFor;                                                                                                                       \
    using Base::HasMBLayout;                                                                                                                             \
    using Base::InferMBLayoutFromInputsForStandardCase;                                                                                                  \
    using Base::Input;                                                                                                                                   \
    using Base::InputUsedInComputingInputNodesGradients;                                                                                                 \
    using Base::InvalidateMissingGradientColumns;                                                                                                        \
    using Base::InvalidateMissingValueColumns;                                                                                                           \
    using Base::IsLeaf;                                                                                                                                  \
    using Base::IsOutOfDateWrtInputs;                                                                                                                    \
    using Base::IsPartOfLoop;                                                                                                                            \
    using Base::LinkToMBLayout;                                                                                                                          \
    using Base::Load;                                                                                                                                    \
    using Base::LoadValue;                                                                                                                               \
    using Base::MaskMissingColumnsToZero;                                                                                                                \
    using Base::MaskMissingGradientColumnsToZero;                                                                                                        \
    using Base::MaskMissingValueColumnsToZero;                                                                                                           \
    using Base::MaskedGradientFor;                                                                                                                       \
    using Base::MaskedValueFor;                                                                                                                          \
    using Base::MarkValueNonSharable;                                                                                                                    \
    using Base::OutputUsedInComputingInputNodesGradients;                                                                                                \
    using Base::PrintNodeValuesToFile;                                                                                                                   \
    using Base::PrintSelfBeforeValidation;                                                                                                               \
    using Base::ReleaseMatricesAfterBackprop;                                                                                                            \
    using Base::ReleaseMatricesAfterForwardProp;                                                                                                         \
    using Base::ReleaseMatrixToPool;                                                                                                                     \
    using Base::RequestMatricesBeforeBackprop;                                                                                                           \
    using Base::RequestMatricesBeforeForwardProp;                                                                                                        \
    using Base::RequestMatrixFromPool;                                                                                                                   \
    using Base::Save;                                                                                                                                    \
    using Base::SetDims1;                                                                                                                                \
    using Base::SetDims;                                                                                                                                 \
    using Base::SetInput;                                                                                                                                \
    using Base::SetLearningRateMultiplier;                                                                                                               \
    using Base::UpdateFunctionMBSize;                                                                                                                    \
    using Base::UpdateFunctionValuesSize;                                                                                                                \
    using Base::Validate;                                                                                                                                \
    using Base::ValidateBinaryReduce;                                                                                                                    \
    using Base::ValidateBinaryZip;                                                                                                                       \
    using Base::ValidateInferBinaryInputDims;                                                                                                            \
    using Base::ValidateInferInputDimsFrom;                                                                                                              \
    using Base::ValidateUnaryMap;                                                                                                                        \
    using Base::ValidateUnaryReduce;                                                                                                                     \
    using Base::ValueFor;                                                                                                                                \
    using Base::ValueTensorFor;                                                                                                                          \
    using Base::VerifyDataSize;                                                                                                                          \
    using Base::VerifyDims;                                                                                                                              \
    using Base::ZeroGradientsOfInputs;                                                                                                                   \
    using Base::m_deviceId;                                                                                                                              \
    using Base::m_gradient;                                                                                                                              \
    using Base::m_inputs;                                                                                                                                \
    using Base::m_nodeName;                                                                                                                              \
    using Base::m_pMBLayout;                                                                                                                             \
    using Base::m_learningRateMultiplier;                                                                                                                \
    using Base::m_sampleLayout;                                                                                                                          \
    using Base::m_value;                                                                                                                                 \
    using Base::m_valueSharable;                                                                                                                         \
    using Base::shared_from_this;                                                                                                                        \
    \
public:                                                                                                                                                  \
    using Base::AttachInputs;                                                                                                                            \
    using Base::CreateGradientMatrixIfNull;                                                                                                              \
    using Base::NodeName;                                                                                                                                \
    using Base::RequiresPreCompute;                                                                                                                      \
    using Base::ValueAsMatrix;                                                                                                                           \
    using Base::Value;

#define ComputationNodeBoilerplate                                                             \
    \
protected: /* some boilerplate goes here */                                                    \
    virtual const std::wstring OperationName() const override                                  \
    {                                                                                          \
        return TypeName();                                                                     \
    }                                                                                          \
    virtual ComputationNodeBase* NewThis(DEVICEID_TYPE deviceId, const wstring& name) override \
    {                                                                                          \
        return new typename std::remove_reference<decltype(*this)>::type(deviceId, name);      \
    }

#define UsingComputationNodeMembersBoilerplate \
    ComputationNodeBoilerplate;                \
    UsingComputationNodeMembers

// =======================================================================
// a few standard base classes for N-nary operations
// =======================================================================

// -----------------------------------------------------------------------
// UnaryElementWiseNode (operand)
//
// unary elementwise operations that are implemented with the tensor lib
//
// Derived clases only need to override ForwardProp() and BackpropTo().
// -----------------------------------------------------------------------

template <class ElemType>
class UnaryElementWiseNode : public ComputationNode<ElemType>, public NumInputs<1>
{
    typedef ComputationNode<ElemType> Base;
    UsingComputationNodeMembers;

public:
    UnaryElementWiseNode(DEVICEID_TYPE deviceId, const wstring& name)
        : Base(deviceId, name)
    {
    }

    virtual void /*ComputationNodeBase::*/ Validate(bool isFinalValidationPass) override
    {
        ValidateUnaryMap(isFinalValidationPass);
    }
};

#define UsingUnaryElementwiseNodeBaseMembers UsingComputationNodeMembersBoilerplate;

// -----------------------------------------------------------------------
// BinaryElementWiseNode (operand1, operand2)
//
// binary elementwise operations that are implemented with the tensor lib
//
// Derived clases only need to override ForwardProp() and BackpropTo().
// -----------------------------------------------------------------------

template <class ElemType>
class BinaryElementWiseNode : public ComputationNode<ElemType>, public NumInputs<2>
{
    typedef ComputationNode<ElemType> Base;
    UsingComputationNodeMembers;

public:
    BinaryElementWiseNode(DEVICEID_TYPE deviceId, const wstring& name)
        : Base(deviceId, name)
    {
    }

#if DUMPOUTPUT
    virtual bool OutputUsedInComputingInputNodesGradients() const override { return true; }
#else
    virtual bool OutputUsedInComputingInputNodesGradients() const override { return false; }
#endif
    virtual bool InputUsedInComputingInputNodesGradients(size_t /*childIndex*/) const override { return false; }

    virtual void /*IComputationNode::*/ BeginForwardProp() override // called before first iteration step of ForwardProp()
    {
        Base::BeginForwardProp();
        // we switch result to dense as a work-around because ColumnSlice doesn't support all the sparse formats
        // TODO: This is a stopgap. Is this the right thing to do? It changes the matrix type in-place.
        Value().SwitchToMatrixType(MatrixType::DENSE, MatrixFormat::matrixFormatDense, false);
    }

    virtual void /*ComputationNodeBase::*/ Validate(bool isFinalValidationPass) override
    {
        ValidateBinaryZip(isFinalValidationPass, true /*allowBroadcast*/);
    }
};

#define UsingBinaryElementwiseNodeBaseMembers UsingComputationNodeMembersBoilerplate;

#pragma endregion base computation class
} } }<|MERGE_RESOLUTION|>--- conflicted
+++ resolved
@@ -1404,15 +1404,10 @@
     // request matrices needed to do node function value evaluation
     virtual void RequestMatricesBeforeForwardProp(MatrixPool& matrixPool) override
     {
-<<<<<<< HEAD
         if (IsValueSharable())
             RequestMatrixFromPool(m_value, matrixPool);
         else
             CreateMatrixIfNull(m_value);
-=======
-        // TODO: Non-shareable nodes should not get their matrices from the pool ever.
-        RequestMatrixFromPool(m_value, matrixPool);
->>>>>>> 0765bece
     }
 
     // release temp matrices that are only used by forward computation
