<?xml version="1.0" encoding="utf-8"?>
<Project ToolsVersion="4.0" xmlns="http://schemas.microsoft.com/developer/msbuild/2003">
  <PropertyGroup>
    <!-- Note: SolutionDir / RepoRootPath are the same in current setup -->
    <RepoRootPath>$(MSBuildThisFileDirectory)</RepoRootPath>
    <RelativeProjectPath>$(MSBuildProjectDirectory.Substring($(MSBuildThisFileDirectory.Length)))</RelativeProjectPath>

    <OutDir>$(RepoRootPath)$(Platform)\$(Configuration)\</OutDir>
    <IntDir>$(RepoRootPath)$(Platform)\.build\$(Configuration)\$(RelativeProjectPath)\</IntDir>

    <DebugBuild>false</DebugBuild>
    <DebugBuild Condition="$(Configuration.StartsWith('Debug'))">true</DebugBuild>

    <ReleaseBuild>false</ReleaseBuild>
    <ReleaseBuild Condition="!$(DebugBuild)">true</ReleaseBuild>

    <GpuBuild>true</GpuBuild>
    <GpuBuild Condition="$(Configuration.EndsWith('_CpuOnly'))">false</GpuBuild>

    <CpuOnlyBuild>true</CpuOnlyBuild>
    <CpuOnlyBuild Condition="$(GpuBuild)">false</CpuOnlyBuild>

    <NvmlInclude>"c:\Program Files\NVIDIA Corporation\GDK\gdk_win7_amd64_release\nvml\include"</NvmlInclude>
    <NvmlLibPath>"c:\Program Files\NVIDIA Corporation\GDK\gdk_win7_amd64_release\nvml\lib"</NvmlLibPath>

    <CudaVersion/>
    <CudaVersion Condition="Exists('$(CUDA_PATH_V7_5)') And '$(CudaVersion)' == ''">7.5</CudaVersion>
    <CudaVersion Condition="Exists('$(CUDA_PATH_V7_0)') And '$(CudaVersion)' == ''">7.0</CudaVersion>

  </PropertyGroup>

    <PropertyGroup Condition="Exists('$(ACML_PATH)')">
        <MathMKLUse>No</MathMKLUse>
        <MathInclude>$(ACML_PATH)\include</MathInclude>
        <MathLib>$(ACML_PATH)\lib</MathLib>
        <MathPreprocessor>USE_ACML</MathPreprocessor>
        <USE_ACML>1</USE_ACML>
        <MathLinkLib>libacml_mp_dll.lib</MathLinkLib>
        <MathDelayLoad>libacml_mp_dll.dll</MathDelayLoad>
        <MathPostBuild>xcopy /D /I /Y "$(ACML_PATH)\lib\*.dll" "$(OutputPath)"</MathPostBuild>
        <MathPostBuildMessage>Copying ACML DLLs</MathPostBuildMessage>
<<<<<<< HEAD
        <UnitTestDlls>$(OutDir)libacml_mp_dll.dll;$(OutDir)libifcoremd.dll;$(OutDir)libifportmd.dll;$(OutDir)libiomp*.dll;$(OutDir)libmmd.dll;$(OutDir)svml_dispmd.dll;</UnitTestDlls>
=======
        <MathDependencies>$(OutDir)..\libacml_mp_dll.dll;$(OutDir)..\libifcoremd.dll;$(OutDir)..\libifportmd.dll;$(OutDir)..\libiomp*.dll;$(OutDir)..\libmmd.dll;$(OutDir)..\svml_dispmd.dll;</MathDependencies>
>>>>>>> 2c86aeb0
    </PropertyGroup>

    <PropertyGroup Condition="'$(CNTK_MKL)' == '1'">
        <MathMKLUse>Parallel</MathMKLUse>
        <MathInclude></MathInclude>
        <MathLib></MathLib>
        <MathPreprocessor>USE_MKL</MathPreprocessor>
        <USE_MKL>1</USE_MKL>
        <MathLinkLib></MathLinkLib>
        <MathDelayLoad></MathDelayLoad>
<<<<<<< HEAD
        <MathPostBuild>
        xcopy /S /D /I /Y "$(MKL_PATH)\*.*" "$(OutDir)"
        copy "$(INTEL_DEV_REDIST)redist\intel64_win\compiler\svml_dispmd.dll" "$(OutDir)"
        </MathPostBuild>
        <MathPostBuildMessage>Copying MKL DLLs</MathPostBuildMessage>
        <UnitTestDlls>$(OutDir)mkl_intel_thread.dll;$(OutDir)mkl_core.dll;$(OutDir)svml_dispmd.dll;</UnitTestDlls>
=======
        <MathPostBuild></MathPostBuild>
        <MathPostBuildMessage></MathPostBuildMessage>
        <MathDependencies></MathDependencies>
>>>>>>> 2c86aeb0
    </PropertyGroup>

    <PropertyGroup Condition="'$(CudaVersion)' == '7.5'">
    <CudaPath>$(CUDA_PATH_V7_5)</CudaPath>
    <CudaRuntimeDll>cudart64_75.dll</CudaRuntimeDll>
    <CudaDlls>cublas64_75.dll;cusparse64_75.dll;curand64_75.dll;$(CudaRuntimeDll)</CudaDlls>
  </PropertyGroup>

  <PropertyGroup Condition="'$(CudaVersion)' == '7.0'">
    <CudaPath>$(CUDA_PATH_V7_0)</CudaPath>
    <CudaRuntimeDll>cudart64_70.dll</CudaRuntimeDll>
    <CudaDlls>cublas64_70.dll;cusparse64_70.dll;curand64_70.dll;$(CudaRuntimeDll)</CudaDlls>
  </PropertyGroup>

  <PropertyGroup>
    <CudaLibs>cudart.lib;cublas.lib;cusparse.lib;curand.lib</CudaLibs>
    <CudaInclude>$(CudaPath)\include</CudaInclude>
    <CudaLibPath>$(CudaPath)\lib\$(Platform)</CudaLibPath>
  </PropertyGroup>

  <!-- TODO warn if ConfigurationType not (yet) defined -->

  <PropertyGroup Condition="'$(ConfigurationType)' == 'StaticLibrary'">
    <UseDebugLibraries>$(DebugBuild)</UseDebugLibraries>
    <PlatformToolset>v120</PlatformToolset>
    <CharacterSet>Unicode</CharacterSet>
    <WholeProgramOptimization>$(ReleaseBuild)</WholeProgramOptimization>
    <LinkIncremental>$(DebugBuild)</LinkIncremental>
  </PropertyGroup>

  <ItemDefinitionGroup Condition="'$(ConfigurationType)' == 'StaticLibrary'">
    <ClCompile>
      <WarningLevel>Level4</WarningLevel>
      <TreatWarningAsError>true</TreatWarningAsError>
      <SDLCheck>true</SDLCheck>
      <OpenMPSupport>true</OpenMPSupport>
    </ClCompile>
    <Link>
      <SubSystem>Console</SubSystem>
      <GenerateDebugInformation>true</GenerateDebugInformation>
    </Link>
  </ItemDefinitionGroup>

  <ItemDefinitionGroup Condition="'$(ConfigurationType)' == 'StaticLibrary' And $(DebugBuild)">
    <ClCompile>
      <Optimization>Disabled</Optimization>
      <PreprocessorDefinitions>_DEBUG;%(PreprocessorDefinitions)</PreprocessorDefinitions>
    </ClCompile>
    <Link>
      <StackReserveSize>100000000</StackReserveSize>
    </Link>
  </ItemDefinitionGroup>

  <ItemDefinitionGroup Condition="'$(ConfigurationType)' == 'StaticLibrary' And $(ReleaseBuild)">
    <ClCompile>
      <Optimization>MaxSpeed</Optimization>
      <FunctionLevelLinking>true</FunctionLevelLinking>
      <IntrinsicFunctions>true</IntrinsicFunctions>
      <FavorSizeOrSpeed>Speed</FavorSizeOrSpeed>
      <PreprocessorDefinitions>NDEBUG;%(PreprocessorDefinitions)</PreprocessorDefinitions>
    </ClCompile>
    <Link>
      <EnableCOMDATFolding>true</EnableCOMDATFolding>
      <OptimizeReferences>true</OptimizeReferences>
      <Profile>true</Profile>
    </Link>
  </ItemDefinitionGroup>

</Project><|MERGE_RESOLUTION|>--- conflicted
+++ resolved
@@ -37,13 +37,9 @@
         <USE_ACML>1</USE_ACML>
         <MathLinkLib>libacml_mp_dll.lib</MathLinkLib>
         <MathDelayLoad>libacml_mp_dll.dll</MathDelayLoad>
-        <MathPostBuild>xcopy /D /I /Y "$(ACML_PATH)\lib\*.dll" "$(OutputPath)"</MathPostBuild>
+        <MathPostBuild>xcopy /D /I /Y "$(ACML_PATH)\lib\*.dll" "$(OutDir)"</MathPostBuild>
         <MathPostBuildMessage>Copying ACML DLLs</MathPostBuildMessage>
-<<<<<<< HEAD
         <UnitTestDlls>$(OutDir)libacml_mp_dll.dll;$(OutDir)libifcoremd.dll;$(OutDir)libifportmd.dll;$(OutDir)libiomp*.dll;$(OutDir)libmmd.dll;$(OutDir)svml_dispmd.dll;</UnitTestDlls>
-=======
-        <MathDependencies>$(OutDir)..\libacml_mp_dll.dll;$(OutDir)..\libifcoremd.dll;$(OutDir)..\libifportmd.dll;$(OutDir)..\libiomp*.dll;$(OutDir)..\libmmd.dll;$(OutDir)..\svml_dispmd.dll;</MathDependencies>
->>>>>>> 2c86aeb0
     </PropertyGroup>
 
     <PropertyGroup Condition="'$(CNTK_MKL)' == '1'">
@@ -54,18 +50,12 @@
         <USE_MKL>1</USE_MKL>
         <MathLinkLib></MathLinkLib>
         <MathDelayLoad></MathDelayLoad>
-<<<<<<< HEAD
         <MathPostBuild>
         xcopy /S /D /I /Y "$(MKL_PATH)\*.*" "$(OutDir)"
         copy "$(INTEL_DEV_REDIST)redist\intel64_win\compiler\svml_dispmd.dll" "$(OutDir)"
         </MathPostBuild>
         <MathPostBuildMessage>Copying MKL DLLs</MathPostBuildMessage>
         <UnitTestDlls>$(OutDir)mkl_intel_thread.dll;$(OutDir)mkl_core.dll;$(OutDir)svml_dispmd.dll;</UnitTestDlls>
-=======
-        <MathPostBuild></MathPostBuild>
-        <MathPostBuildMessage></MathPostBuildMessage>
-        <MathDependencies></MathDependencies>
->>>>>>> 2c86aeb0
     </PropertyGroup>
 
     <PropertyGroup Condition="'$(CudaVersion)' == '7.5'">
